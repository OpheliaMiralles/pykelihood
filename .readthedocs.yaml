version: 2

sphinx:
<<<<<<< HEAD
  configuration: docs/source/conf.py
=======
  configuration: docs/conf.py
>>>>>>> f25d506b
<|MERGE_RESOLUTION|>--- conflicted
+++ resolved
@@ -1,8 +1,4 @@
 version: 2
 
 sphinx:
-<<<<<<< HEAD
-  configuration: docs/source/conf.py
-=======
-  configuration: docs/conf.py
->>>>>>> f25d506b
+  configuration: docs/source/conf.py
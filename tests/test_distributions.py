import numpy as np
import pytest
from scipy import stats

from pykelihood import distributions, kernels
from pykelihood.distributions import (
    GEV,
    Normal,
    TruncatedDistribution,
    _name_from_scipy_dist,
)
from pykelihood.kernels import linear
from pykelihood.parameters import ConstantParameter, Parameter

REL_PREC = 1e-7
ABS_PREC = 0.1


def approx(x):
    return pytest.approx(x, rel=REL_PREC, abs=ABS_PREC)


@pytest.fixture
def linear_kernel(dataset):
    return kernels.linear(np.arange(len(dataset)))


class TestGEV:
    def test_fit(self, datasets):
        for ds in datasets:
            c, loc, scale = stats.genextreme.fit(ds)
            fit = GEV().fit(ds)
            assert fit.loc() == approx(loc)
            assert fit.scale() == approx(scale)
            assert fit.shape() == approx(-c)

    def test_fixed_values(self):
        data = np.random.standard_normal(1000)
        raw = Normal().fit(data)
        assert raw.loc() == approx(0.0)
        assert raw.scale() == approx(1.0)
        fixed = Normal().fit(data, loc=1.0)
        assert fixed.loc() == 1.0


def test_cache():
    """There is no cache anymore, the test is kept as it can still be useful."""
<<<<<<< HEAD
    n = Normal()
=======
    n = Normal(0, 1)
>>>>>>> 167d584d
    np.testing.assert_array_almost_equal(
        n.pdf([-1, 0, 1]), [0.24197072, 0.39894228, 0.24197072]
    )
    np.testing.assert_array_almost_equal(
        n.pdf([1, 2, 3]), [0.24197072, 0.05399097, 0.00443185]
    )
    np.testing.assert_array_almost_equal(
        n.cdf([-1, 0, 1]), [0.15865525, 0.5, 0.84134475]
    )
    np.testing.assert_array_almost_equal(
        n.pdf([-1, 0, 1]), [0.24197072, 0.39894228, 0.24197072]
    )


def test_basic_with_params():
    n = Normal()
    m = n.with_params([2, 3])
    assert m.loc() == 2
    assert m.scale() == 3


def test_named_with_params():
    n = Normal()
    m = n.with_params(loc=2, scale=3)
    assert m.loc() == 2
    assert m.scale() == 3


def test_named_with_params_multi_level(linear_kernel):
    n = Normal(loc=linear_kernel, scale=1)
    m = n.with_params(loc_a=2, scale=3)
    assert m.loc.a() == 2
    assert m.scale() == 3


def test_named_with_params_partial_assignment():
    n = Normal()
    m = n.with_params(scale=3)
    assert m.loc() == 0
    assert m.scale() == 3


def test_simple_fit(dataset):
    std_fit = Normal().fit(dataset)
    kernel_fit = Normal(loc=kernels.constant()).fit(dataset)
    assert std_fit.loc() == approx(kernel_fit.loc())


def test_fit_fixed_param(dataset):
    n = Normal().fit(dataset, loc=5)
    assert n.loc() == 5


def test_fit_fixed_param_depth_2(dataset, linear_kernel):
    n = Normal(loc=linear_kernel)
    m = n.fit(dataset, loc_a=5)
    assert m.loc.a() == 5


def test_fit_fixed_param_depth_3(dataset):
    covariate = np.arange(len(dataset))
    n = Normal(loc=kernels.linear(covariate, a=kernels.linear(covariate)))
    m = n.fit(dataset, loc_a_a=5)
    assert m.loc.a.a() == 5


def test_rvs():
    n = Normal(loc=1)
    sample = n.rvs(10000, scale=2)
    assert np.mean(sample) == approx(1)
    assert np.std(sample) == approx(2)


def test_rvs_random_state():
    n = Normal()
    rand_state = 10
    sample = n.rvs(10000, random_state=rand_state)
    sample2 = n.rvs(10000, random_state=rand_state)
    assert (sample == sample2).all()


def test_truncated_distribution_cdf():
    n = Normal()
    truncated = TruncatedDistribution(Normal(), lower_bound=0)
    assert truncated.cdf(-1) == 0
    assert truncated.cdf(0) == 0
    assert truncated.cdf(1) == 2 * (n.cdf(1) - n.cdf(0))
    assert truncated.cdf(np.inf) == 1


def test_truncated_distribution_fit():
    n = Normal(loc=1)
    data = n.rvs(10000)
    trunc_data = data[data >= 0]
    truncated = TruncatedDistribution(Normal(), lower_bound=0)
    fitted_all_data = truncated.fit(data)
    fitted_trunc = truncated.fit(trunc_data)
    for p_trunc, p_all in zip(
        fitted_trunc.flattened_params, fitted_all_data.flattened_params
    ):
        assert p_trunc() == p_all()


def test_distribution_fit_with_shared_params_in_trends():
    """
    when 2 trends in the distribution parameters share a common parameter, e.g. alpha in the below example, the fit results in
    different values for the trends parameters that should be equal.
    """
    x = np.array(np.random.uniform(size=200))
    y = np.array(np.random.normal(size=200))
    alpha = Parameter(0.0)
    n = Normal().fit(y, loc=linear(x=x, b=alpha), scale=linear(x=x, b=alpha))
    alpha1 = n.loc.b
    alpha2 = n.scale.b
    assert alpha1 == alpha2


def test_fit_fixing_shared_params_in_trends():
    """
    when 2 trends in the distribution parameters share a common parameter,
    e.g. alpha in the below example, making one of the corresponding trend parameter
    constant should automatically result in the other trend parameter being constant.
    """
    x = np.array(np.random.uniform(size=200))
    y = np.array(np.random.normal(size=200))
    alpha = Parameter(0.0)
    n = Normal().fit(y, loc=linear(x=x, b=alpha), scale=linear(x=x, b=alpha))
    fixed_alpha = ConstantParameter(
        n.loc.b.value
    )  # should be equal to fit.scale.b as per previous test above
    fit_with_fixed_alpha = n.fit(data=y, loc_b=fixed_alpha)
    assert isinstance(fit_with_fixed_alpha.scale.b, ConstantParameter)
    assert fit_with_fixed_alpha.scale.b.value == fixed_alpha.value


def test_fitted_distribution():
    n = Normal()
    data = n.rvs(1000)
    fitted = n.fit(data)
    assert fitted.loc.value == approx(0.0)
    assert fitted.scale.value == approx(1.0)


def test_fitted_distribution_confidence_interval():
    n = Normal()
    data = n.rvs(1000)
    fitted = n.fit(data)
    ci = fitted.confidence_interval("loc")
    assert len(ci) == 2
    assert ci[0] < ci[1]
    assert ci[0] <= fitted.loc.value <= ci[1]


def test_scipy_distributions_coverage():
    missing = []
    for name, obj in vars(stats).items():
        if isinstance(obj, stats.rv_continuous):
            pykelihood_name = _name_from_scipy_dist(obj)
            pykelihood_dist = getattr(distributions, pykelihood_name, None)
            if pykelihood_dist is None:
                missing.append(name)
    if missing:
        raise AssertionError(
            f"Missing pykelihood distributions for the following scipy distributions: {', '.join(missing)}"
        )


def test_distributions_naming_from_scipy():
    special_cases = {
        # this one is our own alias
        "Normal": "Norm",
        # in these cases the SciPy class names do not match the name of the distribution
        "Trapz": "Trapezoid",
        "Loguniform": "Reciprocal",
        "VonmisesLine": "Vonmises",
    }
    issues = []
    for defined_name, dist_class in vars(distributions).items():
        if isinstance(dist_class, type) and issubclass(
            dist_class, distributions.Distribution
        ):
            alias = special_cases.get(defined_name, defined_name)
            if alias != dist_class.__name__:
                issues.append((alias, dist_class.__name__))
    assert not issues, (
        f"Distribution class names do not match their defined names: {issues}"
    )<|MERGE_RESOLUTION|>--- conflicted
+++ resolved
@@ -45,11 +45,7 @@
 
 def test_cache():
     """There is no cache anymore, the test is kept as it can still be useful."""
-<<<<<<< HEAD
-    n = Normal()
-=======
     n = Normal(0, 1)
->>>>>>> 167d584d
     np.testing.assert_array_almost_equal(
         n.pdf([-1, 0, 1]), [0.24197072, 0.39894228, 0.24197072]
     )

--- conflicted
+++ resolved
@@ -2,11 +2,7 @@
 import pytest
 from scipy import stats
 
-<<<<<<< HEAD
-from pykelihood import kernels, distributions
-=======
 from pykelihood import distributions, kernels
->>>>>>> c376b083
 from pykelihood.distributions import (
     GEV,
     Normal,
@@ -218,9 +214,6 @@
 
 
 def test_distributions_naming_from_scipy():
-<<<<<<< HEAD
-    special_cases = {"Normal": "Norm", "Trapz": "Trapezoid"}
-=======
     special_cases = {
         # this one is our own alias
         "Normal": "Norm",
@@ -230,20 +223,13 @@
         "VonmisesLine": "Vonmises",
     }
     issues = []
->>>>>>> c376b083
     for defined_name, dist_class in vars(distributions).items():
         if isinstance(dist_class, type) and issubclass(
             dist_class, distributions.Distribution
         ):
             alias = special_cases.get(defined_name, defined_name)
-<<<<<<< HEAD
-            assert alias == dist_class.__name__, (
-                f"Distribution class name '{dist_class.__name__}' does not match its defined name '{alias}'"
-            )
-=======
             if alias != dist_class.__name__:
                 issues.append((alias, dist_class.__name__))
     assert not issues, (
         f"Distribution class names do not match their defined names: {issues}"
-    )
->>>>>>> c376b083
+    )
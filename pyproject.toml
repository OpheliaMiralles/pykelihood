[tool.poetry]
name = "pykelihood"
version = "0.3.2"
description = "Intuitive syntax for complex statistical model fitting and parameter sensitivity analysis."
authors = ["Ophélia Miralles <ophelia.miralles@epfl.ch>"]
license = "MIT"
readme = "README.rst"
repository = "https://github.com/OpheliaMiralles/pykelihood"
classifiers = [
    "Intended Audience :: Science/Research",
    "Topic :: Scientific/Engineering",
    "Development Status :: 3 - Alpha",
]

[tool.poetry.dependencies]
python = "^3.7.1"
numpy = "^1.16.5"
scipy = "^1.5.3"
pandas = "^1.2.1"
cached-property = {version = "^1.5.2", python = "<3.8"}
<<<<<<< HEAD
copulae = {version = "^0.7.7", optional = true}
=======
copulae = {version = "^0.7.0", optional = true}
>>>>>>> a6ee1ce5

[tool.poetry.extras]
mv = ["copulae"]

[tool.poetry.dev-dependencies]
pytest = "^6.2.2"
pre-commit = "^2.10.0"

[tool.poetry.group.dev.dependencies]
matplotlib = "^3.0.0"

[build-system]
requires = ["poetry-core>=1.0.0"]
build-backend = "poetry.core.masonry.api"

[tool.isort]
profile = "black"<|MERGE_RESOLUTION|>--- conflicted
+++ resolved
@@ -18,11 +18,7 @@
 scipy = "^1.5.3"
 pandas = "^1.2.1"
 cached-property = {version = "^1.5.2", python = "<3.8"}
-<<<<<<< HEAD
-copulae = {version = "^0.7.7", optional = true}
-=======
 copulae = {version = "^0.7.0", optional = true}
->>>>>>> a6ee1ce5
 
 [tool.poetry.extras]
 mv = ["copulae"]
